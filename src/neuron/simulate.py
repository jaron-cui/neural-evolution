import time
from typing import List, Tuple

import numpy as np
import torch
from tqdm import tqdm

from neuron.genome import Genome, mutate_genome, init_genome, InitialNeuronConfiguration
from neuron.specimen import Specimen


def simulate_generation(
    genomes: List[Genome],
    survival_rate: float = 0.1,
    iterations: int = 600
) -> List[Tuple[Genome, float]]:
    survivor_count = int(len(genomes) * survival_rate)
    scores = []
    for genome in tqdm(genomes, desc='Simulating generation'):
        torch.cuda.empty_cache()
        score = simulate_run(create_specimen(genome), iterations)
        scores.append(score)
    survivor_indices = np.argsort(scores)[-survivor_count:]
    return [(genomes[i], scores[i]) for i in survivor_indices]


def simulate_run(specimen: Specimen, iterations: int) -> float:
    cancer_threshold = 200
    optimal_neuron_count = 100

    score = 0
    for i in range(iterations):
        specimen.step()
        # closeness to desired neuron count
        score += 1 - (abs(len(specimen.living_neuron_indices) - optimal_neuron_count) / optimal_neuron_count)
        # penalize neuron deaths
        score -= (specimen.log.neuron_death_count / optimal_neuron_count)**2 * 2
        if specimen.log.neuron_count > cancer_threshold or specimen.log.neuron_count == 0:
            return score
    return score


def reproduce(genomes: List[Genome], target_count: int) -> List[Genome]:
    children = []
    while True:
        for genome in genomes:
            if len(children) >= target_count:
                return children
            child_genome = mutate_genome(genome)
            children.append(child_genome)


def create_specimen(genome: Genome) -> Specimen:
    specimen = Specimen(genome, [
        InitialNeuronConfiguration(None, torch.tensor([20.0, 20.0, 0.0])),
        InitialNeuronConfiguration(None, torch.tensor([22.0, 20.0, 0.0]))
    ])
    return specimen


def main():
    torch.set_grad_enabled(False)
    generation_size = 100
    population = reproduce([init_genome()], generation_size)
<<<<<<< HEAD
    for generation in range(10):
        results = simulate_generation(population, survival_rate=0.1, iterations=1200)
        scores = [score for _, score in results]
        population = reproduce([genome for genome, _ in results], generation_size)
        print(f'Average score for generation {generation} survivors: {sum(scores) / len(scores)}', flush=True)
        population[0].save(f'../../checkpoints/genome.pt')
=======
    for generation in range(1):
        torch.cuda.empty_cache()
        results = simulate_generation(population, survival_rate=0.1, iterations=600)
        scores = [score for _, score in results]
        population = reproduce([genome for genome, _ in results], generation_size)
        print(f'Average score for generation {generation} survivors: {sum(scores) / len(scores)}')
    torch.save(population[0], '../../genome.pt')
>>>>>>> 0cc8f285


if __name__ == '__main__':
    main()<|MERGE_RESOLUTION|>--- conflicted
+++ resolved
@@ -62,22 +62,13 @@
     torch.set_grad_enabled(False)
     generation_size = 100
     population = reproduce([init_genome()], generation_size)
-<<<<<<< HEAD
-    for generation in range(10):
-        results = simulate_generation(population, survival_rate=0.1, iterations=1200)
-        scores = [score for _, score in results]
-        population = reproduce([genome for genome, _ in results], generation_size)
-        print(f'Average score for generation {generation} survivors: {sum(scores) / len(scores)}', flush=True)
-        population[0].save(f'../../checkpoints/genome.pt')
-=======
     for generation in range(1):
         torch.cuda.empty_cache()
         results = simulate_generation(population, survival_rate=0.1, iterations=600)
         scores = [score for _, score in results]
         population = reproduce([genome for genome, _ in results], generation_size)
         print(f'Average score for generation {generation} survivors: {sum(scores) / len(scores)}')
-    torch.save(population[0], '../../genome.pt')
->>>>>>> 0cc8f285
+    population[0].save('genome.pt')
 
 
 if __name__ == '__main__':
