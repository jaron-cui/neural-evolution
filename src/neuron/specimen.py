<<<<<<< HEAD
from dataclasses import dataclass
from typing import Tuple
=======
from typing import Tuple, List, Iterable
>>>>>>> 0cc8f285

import torch
import torch.nn.functional as F
from torch import Tensor

from neuron.data_structure import NEURON_DATA_DIM, Data, NEURON_DIAMETER
from neuron.genome import Genome, InitialNeuronConfiguration


class Specimen:
    def __init__(
        self,
        genome: Genome,
        start_configuration: Iterable[InitialNeuronConfiguration],
        neuron_repulsion: float = 0.01,
        device: torch.device = 'cuda'
    ):
        self.genome = genome.to(device)
        self.neuron_repulsion = neuron_repulsion
        self.device = device
        self.log = StepLog()

        initial_neuron_buffer_size = 16
        self.living_neuron_indices = []
        self.dead_neurons_indices = list(range(initial_neuron_buffer_size))
        self.io_labels = torch.zeros(initial_neuron_buffer_size, device=device, dtype=torch.uint8)
        self.io_label_to_int = {variant: i + 1 for i, variant in enumerate(genome.differentiated_latent_states.keys())}
        self.neurons = torch.zeros((initial_neuron_buffer_size, NEURON_DATA_DIM), device=device)
        self._init_neurons(start_configuration)

    def _init_neurons(self, start_configuration: Iterable[InitialNeuronConfiguration]):
        positions, latents = [], []
        variants = []
        for config in start_configuration:
            if config.differentiation is None:
                latent = self.genome.pluripotent_latent_state
            else:
                latent = self.genome.differentiated_latent_states[config.differentiation]

            positions.append(config.start_position.clone())
            latents.append(latent.clone())
            variants.append(config.differentiation)
        self.add_neurons(torch.stack(positions), torch.stack(latents), variants=variants)

    def step(self):
        self.log = StepLog()
        indices = torch.tensor(self.living_neuron_indices, dtype=torch.int, device=self.device)
        previous_neurons = self.neurons[indices]
        updated_neurons = previous_neurons.clone()

        positions = previous_neurons[:, Data.POSITION.value]
        diffs = positions[:, None, :] - positions[None, :, :]  # shape: (n, n, 3)
        distances = torch.norm(diffs, dim=-1)  # shape: (n, n)
        # print(diffs.shape, distances.shape)
        directions = diffs / distances.unsqueeze(2)
        directions[directions.isnan()] = 0
        connectivity = self._compute_connectivity(previous_neurons, updated_neurons, distances)
        # update neuron positions
        self._handle_physics(updated_neurons, directions, distances, connectivity)
        # handle hormone emission, absorption, and decay
        self._handle_hormones(previous_neurons, updated_neurons, distances)
        # handle firing and passive neuron state updates
        self._handle_state_transform_updates(previous_neurons, updated_neurons, connectivity)

        # handle cell death and division
        updated_neurons, indices = self._handle_life_and_death(updated_neurons, indices)

        # update derived parameters
        derived_parameters = self.genome.derive_parameters_from_state(updated_neurons[:, Data.STATE.value])
        updated_neurons[:, Data.DERIVED_PARAMETERS.value] = derived_parameters
        # if we don't normalize hormone emission, we get a positive feedback loop...
        updated_neurons[:, Data.HORMONE_EMISSION.value] = F.normalize(updated_neurons[:, Data.HORMONE_EMISSION.value], dim=1)

        self.neurons[indices] = updated_neurons

        self.log.neuron_count = len(self.living_neuron_indices)

    def _handle_state_transform_updates(
        self, previous_neurons: Tensor, updated_neurons: Tensor, connectivity: Tensor
    ):
        # decay ions
        updated_neurons[:, Data.ACTIVATION_PROGRESS.value] *= self.genome.activation_decay

        # locate neurons that are ready to fire signals - ion threshold reached and firing warmup completed
        activation_threshold_reached = (
            previous_neurons[:, Data.ACTIVATION_PROGRESS.value]
            >= previous_neurons[:, Data.ACTIVATION_THRESHOLD.value]
        )
        activation_ready = updated_neurons[:, Data.ACTIVATION_WARMUP.value] >= 1
        activated = activation_threshold_reached & activation_ready

        # process the current state of firing neurons and non-firing neurons to get state changes
        activated_state_update = self.genome.activation_transform(previous_neurons[activated, Data.STATE.value])
        passive_state_update = self.genome.passive_transform(previous_neurons[~activated, Data.STATE.value])
        activated_state_update[:, Data.TRANSFORM_INCREMENTED.value] = torch.tanh(
            activated_state_update[:, Data.TRANSFORM_INCREMENTED.value]
        )
        passive_state_update[:, Data.TRANSFORM_INCREMENTED.value] = torch.tanh(
            passive_state_update[:, Data.TRANSFORM_INCREMENTED.value]
        )

        # print('before', updated_neurons[~activated, Data.LATENT_STATE.value])
        # set activation warmup to 0 for neurons that have just fired
        updated_neurons[activated, Data.ACTIVATION_WARMUP.value] = 0
        # increment activation_warmup, cell_damage, and mitosis_stage
        updated_neurons[activated, Data.INCREMENTED_PARAMETERS.value] += (
            activated_state_update[:, Data.TRANSFORM_INCREMENTED.value])
        updated_neurons[~activated, Data.INCREMENTED_PARAMETERS.value] += (
            passive_state_update[:, Data.TRANSFORM_INCREMENTED.value])
        # print('after2', updated_neurons[~activated, Data.LATENT_STATE.value])

        updated_neurons[:, Data.INCREMENTED_PARAMETERS.value] = (
            updated_neurons[:, Data.INCREMENTED_PARAMETERS.value].clamp_min(0))
        # print('after1', updated_neurons[~activated, Data.LATENT_STATE.value])
        # set the updates to the latent state
        updated_neurons[activated, Data.LATENT_STATE.value] = activated_state_update[:, Data.TRANSFORM_LATENT.value]
        updated_neurons[~activated, Data.LATENT_STATE.value] = passive_state_update[:, Data.TRANSFORM_LATENT.value]
        # if we don't normalize the latent, it will explode in magnitude since it is technically recurrent over time
        updated_neurons[:, Data.LATENT_STATE.value] = F.normalize(updated_neurons[:, Data.LATENT_STATE.value], dim=1)
        # print('after', updated_neurons[~activated, Data.LATENT_STATE.value])

        # send signals to destination neurons
        if not activated.any():
            return

        signals = connectivity * previous_neurons[:, Data.SIGNAL_STRENGTH.value]
        signals[~activated] = 0

        cumulative_signals = signals.sum(dim=0)
        updated_neurons[:, Data.ACTIVATION_PROGRESS.value] += cumulative_signals

    def _handle_hormones(self, previous_neurons: Tensor, updated_neurons: Tensor, distances: Tensor):
        # decay hormones
        updated_neurons[:, Data.HORMONE_INFLUENCE.value] = updated_neurons[:, Data.HORMONE_INFLUENCE.value] * F.sigmoid(self.genome.hormone_decay)

        # absorb hormones
        # smooth falloff function: strength = max(log10(10 - distance * 9/range), 0)
        # print(distances.shape, previous_neurons[:, Data.HORMONE_RANGE.value].shape)
        hormone_strengths = torch.log10(
            10 - distances * (9 / previous_neurons[:, Data.HORMONE_RANGE.value])).clamp_min(0)  # (n, n)
        # will be nan if distance is greater than hormone range (log(x < 0) is nan), or if hormone range is 0
        # in both cases, the effective hormone strength should be 0
        hormone_strengths[hormone_strengths.isnan()] = 0
        hormones = previous_neurons[:, Data.HORMONE_EMISSION.value]
        scaled_hormones = hormone_strengths.unsqueeze(2) * hormones.unsqueeze(1)  # (n, n, h)
        hormone_absorption = scaled_hormones.sum(dim=0)
        # hormone_absorption = torch.einsum("ij,ik->jk", hormone_strengths, hormones)  # (n, 10)
        updated_neurons[:, Data.HORMONE_INFLUENCE.value] += hormone_absorption

    def _handle_life_and_death(self, updated_neurons: Tensor, indices: Tensor) -> Tuple[Tensor, Tensor]:
        # initiate apoptosis
        # if self.device == torch.device('cuda'):
        #     torch.cuda.synchronize()
        is_dying = updated_neurons[:, Data.CELL_DAMAGE.value] >= 1
        self._deallocate_neurons(indices[is_dying])
        surviving_neurons = updated_neurons[~is_dying]
        surviving_indices = indices[~is_dying]

        # find dividing cells
        is_dividing = surviving_neurons[:, Data.MITOSIS_STAGE.value] >= 1
        # if is_dividing.any():
        #     print('Dividing')
        dividing_neurons = surviving_neurons[is_dividing]
        dividing_neurons[:, Data.MITOSIS_STAGE.value] = 0

        mitosis_results: Tensor = self.genome.mitosis_results(dividing_neurons[:, Data.STATE.value])
        parent_latent = mitosis_results[:, Data.MITOSIS_PARENT_LATENT.value]
        child_latent = mitosis_results[:, Data.MITOSIS_CHILD_LATENT.value]
        split_offset = F.normalize(mitosis_results[:, Data.MITOSIS_SPLIT_POSITION.value]) * (NEURON_DIAMETER / 2)

        child_position = dividing_neurons[:, Data.POSITION.value] + split_offset

        dividing_neurons[:, Data.LATENT_STATE.value] = parent_latent
        dividing_neurons[:, Data.CELL_DAMAGE.value] += F.sigmoid(
            torch.tensor([self.genome.mitosis_damage], device=self.device))
        surviving_neurons[is_dividing] = dividing_neurons

        # add new cells
        child_indices = self.add_neurons(child_position, child_latent)

        updated_neurons = torch.cat([surviving_neurons, self.neurons[child_indices]], dim=0)

        self.log.neuron_death_count = is_dying.sum().item()
        self.log.neuron_creation_count = is_dividing.sum().item()
        return (
            updated_neurons,
            torch.cat([surviving_indices, child_indices], dim=0)
        )

    def _handle_physics(
        self, neurons: Tensor, directions: Tensor, distances: Tensor, connectivity: Tensor
    ):

        lo, hi = self.genome.connection_range - self.genome.connection_pull_margin, self.genome.connection_range
        in_range_mask = (distances <= hi) & (distances >= lo)
        attraction_strength = torch.zeros_like(distances)
        attraction_strength[in_range_mask] = (distances[in_range_mask] - lo) / self.genome.connection_pull_margin
        attraction_strength *= connectivity * self.genome.connection_pull_strength
        # print(directions.shape, attraction_strength.shape)

        in_range_mask = distances < NEURON_DIAMETER
        repulsion_strength = torch.zeros_like(distances, device=self.device)
        repulsion_strength[in_range_mask] = (1 - distances[in_range_mask] / NEURON_DIAMETER).clamp_min(0)
        repulsion_strength *= self.neuron_repulsion

        net_strength = -attraction_strength + repulsion_strength

        cumulative_movements = (net_strength.unsqueeze(2) * directions).sum(dim=1)
        cumulative_movement_perturbed = torch.normal(cumulative_movements, std=0.001)
        neurons[:, Data.POSITION.value] += cumulative_movement_perturbed

    def _compute_connectivity(self, previous_neurons: Tensor, updated_neurons: Tensor, distances: Tensor) -> Tensor:
        # calculate connectivity
        in_range = distances <= self.genome.connection_range
        in_range_indices = torch.nonzero(in_range, as_tuple=False)
        sender_indices = in_range_indices[:, 0]
        receiver_indices = in_range_indices[:, 1]

        sender_states = previous_neurons[sender_indices, Data.STATE.value]
        receiver_states = previous_neurons[receiver_indices, Data.STATE.value]
        # print('ba', sender_states.shape, receiver_states.shape)
        connection_strengths = F.sigmoid(
            self.genome.connectivity_coefficient(torch.cat([sender_states, receiver_states], dim=1))
        ).squeeze(1)
        scoring_grid = torch.zeros_like(distances, device=self.device)
        # print(scoring_grid.shape, connection_strengths.shape, in_range_indices.shape)
        scoring_grid[in_range] = connection_strengths
        receptivity_scores = scoring_grid.sum(dim=0)
        emissivity_scores = scoring_grid.sum(dim=1)
        updated_neurons[:, Data.TOTAL_RECEPTIVITY.value] = receptivity_scores
        updated_neurons[:, Data.TOTAL_EMISSIVITY.value] = emissivity_scores

        connectivity_grid = torch.full_like(distances, fill_value=float('-inf'), device=self.device)
        connectivity_grid[in_range] = connection_strengths
        connectivity = connectivity_grid.softmax(dim=1) * scoring_grid  # (n, n)

        return connectivity

    def add_neurons(
        self,
        positions: Tensor,
        latent_states: Tensor,
        set_parameters: bool = True,
        variants: List[str] = None
    ) -> Tensor:
        """


        Cell damage, mitosis stage, total receptivity, total emissivity, activation progress,
        and hormone influence are initialized as zeros.

        :param positions:
        :param latent_states:
        :param set_parameters:
        :param variants:
        :return: the allocated neuron indices
        """
        if variants is None:
            variants = [None] * positions.size(0)

        positions, latent_states = positions.to(self.device), latent_states.to(self.device)
        neuron_indices = self._allocate_neurons(positions.size(0))

        self.neurons[neuron_indices, :] = 0
        self.neurons[neuron_indices, Data.POSITION.value] = positions
        self.neurons[neuron_indices, Data.LATENT_STATE.value] = latent_states
        self.io_labels[neuron_indices] = torch.tensor(
            [0 if label is None else self.io_label_to_int[label] for label in variants],
            dtype=torch.uint8,
            device=self.device
        )

        if set_parameters:
            parameters = self.genome.derive_parameters_from_state(self.neurons[neuron_indices, Data.STATE.value])
            self.neurons[neuron_indices, Data.DERIVED_PARAMETERS.value] = parameters

        return neuron_indices

    def _allocate_neurons(self, neuron_count: int) -> Tensor:
        # allocate more space if necessary
        if len(self.dead_neurons_indices) < neuron_count:
            current_neuron_buffer_size = self.neurons.size(0)

            # keep doubling the total size of the buffer until we have enough space
            extension_size = current_neuron_buffer_size
            extension_factor = 2
            while len(self.dead_neurons_indices) + extension_size < neuron_count:
                extension_size += extension_factor * current_neuron_buffer_size
                extension_factor *= 2
            self.neurons = torch.cat((self.neurons, torch.zeros((extension_size, NEURON_DATA_DIM), device=self.device)))
            self.dead_neurons_indices.extend(
                range(current_neuron_buffer_size, current_neuron_buffer_size + extension_size))
            self.io_labels = torch.cat((
                self.io_labels,
                torch.zeros(extension_size, device=self.device, dtype=torch.uint8)
            ))
        allocation = self.dead_neurons_indices[:neuron_count]
        self.dead_neurons_indices = self.dead_neurons_indices[neuron_count:]
        self.living_neuron_indices.extend(allocation)
        return torch.tensor(allocation, dtype=torch.int, device=self.device)

    def _deallocate_neurons(self, indices: Tensor):
        indices = set(indices.tolist())
        self.living_neuron_indices = list(filter(lambda i: i not in indices, self.living_neuron_indices))
        self.dead_neurons_indices.extend(indices)


class StepLog:
    def __init__(self):
        self.neuron_death_count = 0
        self.neuron_creation_count = 0
        self.neuron_count = 0<|MERGE_RESOLUTION|>--- conflicted
+++ resolved
@@ -1,9 +1,5 @@
-<<<<<<< HEAD
 from dataclasses import dataclass
-from typing import Tuple
-=======
 from typing import Tuple, List, Iterable
->>>>>>> 0cc8f285
 
 import torch
 import torch.nn.functional as F
